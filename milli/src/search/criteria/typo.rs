--- conflicted
+++ resolved
@@ -240,22 +240,14 @@
 }
 
 fn resolve_candidates(
-<<<<<<< HEAD
-    ctx: &'_ dyn Context,
-=======
     ctx: &dyn Context,
->>>>>>> 758b4ace
     query_tree: &Operation,
     number_typos: u8,
     cache: &mut HashMap<(Operation, u8), RoaringBitmap>,
     wdcache: &mut WordDerivationsCache,
 ) -> Result<RoaringBitmap> {
     fn resolve_operation(
-<<<<<<< HEAD
-        ctx: &'_ dyn Context,
-=======
         ctx: &dyn Context,
->>>>>>> 758b4ace
         query_tree: &Operation,
         number_typos: u8,
         cache: &mut HashMap<(Operation, u8), RoaringBitmap>,
@@ -285,11 +277,7 @@
     }
 
     fn mdfs(
-<<<<<<< HEAD
-        ctx: &'_ dyn Context,
-=======
         ctx: &dyn Context,
->>>>>>> 758b4ace
         branches: &[Operation],
         mana: u8,
         cache: &mut HashMap<(Operation, u8), RoaringBitmap>,
